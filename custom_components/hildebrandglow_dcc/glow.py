--- conflicted
+++ resolved
@@ -122,18 +122,9 @@
 
             if response.status_code == 401:
                 raise InvalidAuth
-<<<<<<< HEAD
-            elif response.status_code == 404:
-                _LOGGER.debug("404 error - treating as 401: " + url)
-                raise InvalidAuth
-            else:
-                _LOGGER.error("Response Status Code:" + str(response.status_code))
-                _LOGGER.debug("URL:" + url )
-                self.available = False
-=======
 
             if response.status_code == 404:
-                _LOGGER.error("404 error - treating as 401: (%s)", url)
+                _LOGGER.debug("404 error - treating as 401: (%s)", url)
                 raise InvalidAuth
 
             status = str(response.status_code)
@@ -161,7 +152,6 @@
 
             status = str(response.status_code)
             _LOGGER.error("Tariff Response Status Code: %s (%s)", status, url)
->>>>>>> 93b786e3
 
         data = response.json()
         return data
