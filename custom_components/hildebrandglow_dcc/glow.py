--- conflicted
+++ resolved
@@ -26,6 +26,7 @@
 
     @classmethod
     def update_token(cls, value):
+        """Set the token in the class, so it is available to all instances"""
         cls.token = value
 
     @classmethod
@@ -41,8 +42,8 @@
 
         try:
             response = requests.post(url, json=auth, headers=headers)
-        except requests.Timeout:
-            raise CannotConnect
+        except requests.Timeout as _timeout:
+            raise CannotConnect from _timeout
 
         data = response.json()
 
@@ -61,7 +62,6 @@
             config.data["username"],
             config.data["password"],
         )
-        from .config_flow import config_object
 
         # pylint: disable=import-outside-toplevel
         from .config_flow import config_object  # isort: skip
@@ -73,7 +73,6 @@
         glow = Glow(APP_ID, glow_auth["token"])
         hass.data[DOMAIN][config.entry_id] = glow
 
-
     def retrieve_resources(self) -> List[Dict[str, Any]]:
         """Retrieve the resources known to Glowmarkt for the authenticated user."""
         url = f"{self.BASE_URL}/resource"
@@ -81,8 +80,8 @@
 
         try:
             response = requests.get(url, headers=headers)
-        except requests.Timeout:
-            raise CannotConnect
+        except requests.Timeout as _timeout:
+            raise CannotConnect from _timeout
 
         if response.status_code != 200:
             raise InvalidAuth
@@ -99,31 +98,23 @@
         # Need to pull updated data from DCC first
         catchup_url = f"{self.BASE_URL}/resource/{resource}/catchup"
 
-        url = f"{self.BASE_URL}/resource/{resource}/readings?from=" + current_date + \
-            "T00:00:00&to=" + current_date + "T23:59:59&period=P1D&offset=-60&function=sum"
+        url = (
+            f"{self.BASE_URL}/resource/{resource}/readings?from="
+            + current_date
+            + "T00:00:00&to="
+            + current_date
+            + "T23:59:59&period=P1D&offset=-60&function=sum"
+        )
         headers = {"applicationId": self.app_id, "token": self.token}
 
         try:
             response = requests.get(catchup_url, headers=headers)
             response = requests.get(url, headers=headers)
-        except requests.Timeout:
-            raise CannotConnect
+        except requests.Timeout as _timeout:
+            raise CannotConnect from _timeout
 
         if response.status_code != 200:
             if response.json()["error"] == "incorrect elements -from in the future":
-<<<<<<< HEAD
-                _LOGGER.info(
-                    "Attempted to load data from the future - expected if the day has just changed")
-            elif response.status_code == 401:
-                raise InvalidAuth
-            elif response.status_code == 404:
-                _LOGGER.error("404 error - treating as 401: " + url)
-                raise InvalidAuth
-            else:
-                _LOGGER.error("Response Status Code:" + str(response.status_code))
-                _LOGGER.error("URL:" + url )
-                self.available = False
-=======
                 err = "Attempted to load data from future"
                 err = err + " - expected if the day has just changed"
                 _LOGGER.info(err)
@@ -161,7 +152,6 @@
 
             status = str(response.status_code)
             _LOGGER.error("Tariff Response Status Code: %s (%s)", status, url)
->>>>>>> 8c85ca46
 
         data = response.json()
         return data
