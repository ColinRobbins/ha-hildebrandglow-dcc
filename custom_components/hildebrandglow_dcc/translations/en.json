--- conflicted
+++ resolved
@@ -12,14 +12,10 @@
             "user": {
                 "data": {
                     "password": "Password",
-<<<<<<< HEAD
-                    "username": "Username"
-=======
                     "username": "Username",
                     "correction": "GAS Volume Correction Factor",
                     "calorific": "GAS Calorific Value"
 
->>>>>>> 8c85ca46
                 },
                 "title": "Hildebrand Glow API access"
             }
