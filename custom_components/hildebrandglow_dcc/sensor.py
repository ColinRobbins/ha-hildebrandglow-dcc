--- conflicted
+++ resolved
@@ -162,11 +162,7 @@
                 self.glow.current_usage, self.resource["resourceId"]
             )
         except InvalidAuth:
-<<<<<<< HEAD
             _LOGGER.debug("calling auth failed 2")
-            await Glow.handle_failed_auth(self.config, self.hass)
-=======
-            _LOGGER.error("calling auth failed 2")
             await Glow.handle_failed_auth(self.config, self.hass)
 
 
@@ -310,7 +306,7 @@
                 self.glow.current_tariff, self.resource["resourceId"]
             )
         except InvalidAuth:
-            _LOGGER.error("calling auth failed 2")
+            _LOGGER.debug("calling auth failed 2")
             await Glow.handle_failed_auth(self.config, self.hass)
 
 
@@ -398,4 +394,4 @@
     async def async_update(self) -> None:
         """Fetch new state data for the sensor."""
         self._state = self.buddy.rawdata
->>>>>>> 93b786e3
+        