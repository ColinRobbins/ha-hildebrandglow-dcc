--- conflicted
+++ resolved
@@ -8,14 +8,13 @@
     DEVICE_CLASS_GAS,
     DEVICE_CLASS_MONETARY,
     STATE_CLASS_TOTAL_INCREASING,
-    DEVICE_CLASS_MONETARY,
     SensorEntity,
 )
 from homeassistant.config_entries import ConfigEntry
-from homeassistant.const import ENERGY_KILO_WATT_HOUR
+from homeassistant.const import ENERGY_KILO_WATT_HOUR, VOLUME_CUBIC_METERS
 from homeassistant.core import HomeAssistant
 
-from .const import DEFAULT_CALORIFIC_VALUE, DEFAULT_VOLUME_CORRECTION, DOMAIN, GAS_M3
+from .const import DEFAULT_CALORIFIC_VALUE, DEFAULT_VOLUME_CORRECTION, DOMAIN
 from .glow import Glow, InvalidAuth
 
 _LOGGER = logging.getLogger(__name__)
@@ -149,8 +148,9 @@
     def state(self) -> Optional[str]:
         """Return the state of the sensor."""
         if self._state:
-<<<<<<< HEAD
             try:
+                if self._state["units"] == "pence":
+                    return self._state["data"][0][1] / 100.0
                 return self._state["data"][0][1]
             except (KeyError, IndexError):
                 _LOGGER.error("Lookup Error - data (%s)", self._state)
@@ -161,16 +161,6 @@
     def rawdata(self) -> Optional[str]:
         """Return the raw state of the sensor."""
         return self._state
-
-    @property
-    def device_class(self) -> str:
-        """Return the device class (always DEVICE_CLASS_ENERGY)."""
-        return DEVICE_CLASS_ENERGY
-=======
-            if self._state["units"] == "pence":
-                return self._state["data"][0][1] / 100.0
-            return self._state["data"][0][1]
->>>>>>> 953a1bee
 
     @property
     def unit_of_measurement(self) -> Optional[str]:
@@ -233,7 +223,7 @@
     def unit_of_measurement(self) -> Optional[str]:
         """Return the unit of measurement."""
         if self._state is not None:
-            return GAS_M3
+            return VOLUME_CUBIC_METERS
         return None
 
     @property
